--- conflicted
+++ resolved
@@ -51,18 +51,11 @@
 def main(device_type, ):
     # load the instructorEmbeddings
     if device_type in ['cpu', 'CPU']:
-<<<<<<< HEAD
-        device = 'cpu'
-    else:
-        device = 'cuda'
-=======
         device='cpu'
     elif device_type in ['mps', 'MPS']:
         device='mps'
     else:
         device='cuda'
-        
->>>>>>> ecda8f73
 
     #  Load documents and split in chunks
     print(f"Loading documents from {SOURCE_DIRECTORY}")
